<<<<<<< HEAD
## 2.2.0-pre.3

- Pre-release for utils
- Fix error not thrown properly on contract/ethers method call
- Correct property of EtherException
=======
## 2.1.5

- Fix list of BigInt as arguments not handled properly

## 2.1.4

- Add wallet interaction through Ethers
- Add wallet example

## 2.1.3

- Add provider call error catching 
- Fix ethereum error not thrown properly
- Add documentation for getFeeData
>>>>>>> 7d75639a

## 2.1.2

- Fix error not thrown properly on contract/ethers method call
- Correct property of EtherException

## 2.1.1

- Fix BigInt not parsed properly on contract call

## 2.1.0

- Implement EIP-15559 properties (#7)
- Add specific format method and more functionality
- Add code documentation for verifyMessage

## 2.0.5

- Fix js interop object not passed to connect method (#8)
- Add request method for json-rpc api call on WalletConnect
- Fix WalletConnectProvider event emitter argument
- Add Polygon, Harmony, and xDai chain to WalletConnectProvider
- Add support for BigInt in Contract call/send method
- Add getCode and getStorageAt to Provider

## 2.0.4

- Fix EtherException uncaught error
- Add estimateGas method to Ethers Contract

## 2.0.3

- Fix TransactionResponse bug

## 2.0.1

- Add exception handling to Signer and Contract
- Fix Ethers send transaction bugs

## 2.0.0

- Implement Dart class for Ethereum, Ethers, and WalletConnect
- Add Getting Started section to README.method
- Add Event and event listener handling
- Add Ethers exception handling
- Add Ethers ABI Interface
- Fix TransactionRequest/Ovverride constructor
- Fix Ethereum request type annotation
- Add Example package
- Add more code example
- Dartdoc unresolved docs fix
- Add custom exception throwing and handling
- Add more method to Ethers and Ethereum
- Generalize interop class implementation
- Remove redundant export and hide
- Remove isEthereumSupported
- Add class name to toString override for easier debugging
- Add assertion to Provider constructor

## 1.0.20

- Add more method and property to wallet connect wrapper

## 1.0.19

- Add BigInt wrapper for calling method on ethers
- Modify ContractERC20 according to BigInt wrapper
- Update README.md to recent changes

## 1.0.18

- Update breaking changes and add more element to README.md
- Remove export redundancy
- Add more useful method to ContractERC20
- Fix ethereum throw undefined error in some cases

## 1.0.16

- Reorganize export library

## 1.0.15

- Add more Ethers utils method
- Ethers bugs fix and change class name
- Add variable caching to ERC20 Contract

## 1.0.14

- Add filter object and method to query past events

## 1.0.13

- Add more Ethers method

## 1.0.12

- Add multicalling functionality

## 1.0.11

- Add balanceOf function to ERC20 Contract
- Seperate constant class and add more Ethers method

## 1.0.10

- Add more class and function wrapper
- Rewrite some documentation

## 1.0.9

- Implement new wrapping method that involve promise listener function
- Add ERC20 Contract wrapper and more utility function for Ethers

## 1.0.7

- Add more ethers js class and function wrapper
- Breaking changes: TxReceipt changes to TransactionReceipt

## 1.0.6

- Wallet Connect buges fix

## 1.0.5

- Reorganize directory structure
- Solve internal package issues

## 1.0.3

- Add Walletconnect Provider wrapper for provider connection and QR code modal

## 1.0.2

- Initial version<|MERGE_RESOLUTION|>--- conflicted
+++ resolved
@@ -1,10 +1,7 @@
-<<<<<<< HEAD
-## 2.2.0-pre.3
+## 2.2.0-pre.4
 
 - Pre-release for utils
-- Fix error not thrown properly on contract/ethers method call
-- Correct property of EtherException
-=======
+
 ## 2.1.5
 
 - Fix list of BigInt as arguments not handled properly
@@ -19,7 +16,6 @@
 - Add provider call error catching 
 - Fix ethereum error not thrown properly
 - Add documentation for getFeeData
->>>>>>> 7d75639a
 
 ## 2.1.2
 
