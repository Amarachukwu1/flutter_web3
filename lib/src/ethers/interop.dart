--- conflicted
+++ resolved
@@ -184,7 +184,6 @@
 
   external dynamic format([dynamic types]);
 
-<<<<<<< HEAD
   external _EventFragmentImpl getEvent(dynamic fragment);
 
   external String getEventTopic(String event);
@@ -192,11 +191,6 @@
   external _FunctionFragmentImpl getFunction(dynamic fragment);
 
   external String getSighash(dynamic function);
-=======
-  external String getEventTopic(String event);
-
-  external String getSighash(String function);
->>>>>>> 7d75639a
 }
 
 @JS("providers.JsonRpcProvider")
